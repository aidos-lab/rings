"""This file defines the Mode Perturbations, i.e Graph Transformations, of the RINGS Framework."""

import torch
from torch_geometric.transforms import BaseTransform
from torch_geometric.utils import dense_to_sparse

from rings.utils import Shuffle, is_connected


class Original(BaseTransform):
    """
    A placeholder transform that returns the input node features & graph data without modifications.

    This transform serves as a baseline for comparing other transforms' effects on graphs.

    Parameters
    ----------
    None

    Examples
    --------
    >>> from torch_geometric.datasets import TUDataset
    >>> from rings.perturbations import Original
    >>> dataset = TUDataset(root='/tmp/MUTAG', name='MUTAG')
    >>> data = dataset[0]  # Get the first graph
    >>> transform = Original()
    >>> transformed_data = transform(data)
    >>> # The transformed data is identical to the original data
    >>> assert transformed_data == data
    """

    def __call__(self, data):
        """
        Return the original, unmodified data object.

        Parameters
        ----------
        data : torch_geometric.data.Data
            Input graph data object.

        Returns
        -------
        torch_geometric.data.Data
            Unmodified graph data object.
        """
        return data


#  ╭──────────────────────────────────────────────────────────╮
#  │ Perturb Node Features                                    |
#  ╰──────────────────────────────────────────────────────────╯


class EmptyFeatures(BaseTransform):
    """
    A transform that assigns identical features (zero vector) to each node.

    This transform removes all node feature information by replacing existing features
    with identical zero vectors, preserving only graph structure information.

    Parameters
    ----------
    None

    Examples
    --------
    >>> from torch_geometric.datasets import TUDataset
    >>> from rings.perturbations import EmptyFeatures
    >>> dataset = TUDataset(root='/tmp/PROTEINS', name='PROTEINS')
    >>> data = dataset[0]  # Get the first graph
    >>> transform = EmptyFeatures()
    >>> transformed_data = transform(data)
    >>> # Check that all node features are zero vectors
    >>> import torch
    >>> assert torch.all(transformed_data.x == 0)
    >>> # Check that all node features have dimension 1
    >>> assert transformed_data.x.size(1) == 1
    """

    def __call__(self, data):
        """
        Assign zero vectors as features to each node.

        Parameters
        ----------
        data : torch_geometric.data.Data
            Input graph data object.

        Returns
        -------
        torch_geometric.data.Data
            Transformed graph data object with zero node features.
        """
        num_nodes = data.num_nodes
        data.x = torch.zeros((num_nodes, 1), dtype=torch.float)
        return data


class CompleteFeatures(BaseTransform):
    """
    A transform that assigns unique node IDs as features to each node.

    Each node is represented by a padded one-hot encoded vector, creating maximally
    distinctive node features where each node can be uniquely identified.

    Parameters
    ----------
    max_nodes : int
        Maximum number of nodes for one-hot feature encoding. This determines
        the dimension of the one-hot vectors.

    Examples
    --------
    >>> import torch
    >>> from torch_geometric.data import Data
    >>> from rings.perturbations import CompleteFeatures
    >>> # Create a graph with 3 nodes
    >>> edge_index = torch.tensor([[0, 1, 1, 2], [1, 0, 2, 1]], dtype=torch.long)
    >>> data = Data(edge_index=edge_index, num_nodes=3)
    >>> # Transform with max_nodes=5
    >>> transform = CompleteFeatures(max_nodes=5)
    >>> transformed_data = transform(data)
    >>> print(transformed_data.x)
    tensor([[1., 0., 0., 0., 0.],
            [0., 1., 0., 0., 0.],
            [0., 0., 1., 0., 0.]])
    """

    def __init__(self, max_nodes):
        """
        Initialize the CompleteFeatures transform.

        Parameters
        ----------
        max_nodes : int
            Maximum number of nodes for one-hot feature encoding.
        """
        self.max_nodes = max_nodes

    def __call__(self, data):
        """
        Apply the transform to assign one-hot encoded node IDs as features.

        Parameters
        ----------
        data : torch_geometric.data.Data
            Input graph data object.

        Returns
        -------
        torch_geometric.data.Data
            Transformed graph data object with one-hot node features.
        """
        num_nodes = data.num_nodes  # Total number of nodes in the graph

        # Create a one-hot encoding for each node
        one_hot = torch.eye(self.max_nodes, dtype=torch.float)

        # Select the rows corresponding to the actual nodes
        data.x = one_hot[:num_nodes]

        return data


class RandomFeatures(BaseTransform):
    """
    A transform that randomizes node features.

    This transform either samples new features from a standard normal distribution or
    shuffles existing node features between nodes, effectively destroying any meaningful
    correlation between node features and graph structure while preserving the feature
    distribution.

    Parameters
    ----------
    shuffle : bool, default=False
        If True, shuffle existing node features among nodes.
        If False, replace features with random values from a standard normal distribution.
    fixed_dimension : int, optional
        Fixed dimension for new random features. If None, use the original feature dimension.
        Only used when shuffle=False.

    Examples
    --------
    >>> import torch
    >>> from torch_geometric.data import Data
    >>> from rings.perturbations import RandomFeatures
    >>> # Create a simple graph with features
    >>> x = torch.tensor([[1, 2], [3, 4], [5, 6]], dtype=torch.float)
    >>> edge_index = torch.tensor([[0, 1], [1, 2]], dtype=torch.long)
    >>> data = Data(x=x, edge_index=edge_index)
    >>>
    >>> # Example 1: Random normal features
    >>> transform1 = RandomFeatures(shuffle=False)
    >>> t1_data = transform1(data.clone())
    >>> # Features will be different, but dimensions preserved
    >>> assert t1_data.x.shape == data.x.shape
    >>> assert not torch.allclose(t1_data.x, data.x)
    >>>
    >>> # Example 2: Shuffled features
    >>> transform2 = RandomFeatures(shuffle=True)
    >>> t2_data = transform2(data.clone())
    >>> # Original features should be present but in different order
    >>> original_set = {tuple(row.tolist()) for row in data.x}
    >>> shuffled_set = {tuple(row.tolist()) for row in t2_data.x}
    >>> assert original_set == shuffled_set
    >>>
    >>> # Example 3: Random features with fixed dimension
    >>> transform3 = RandomFeatures(fixed_dimension=5)
    >>> t3_data = transform3(data.clone())
    >>> assert t3_data.x.shape == (3, 5)  # 3 nodes, 5 features
    """

    def __init__(self, shuffle=False, fixed_dimension=None):
        """
        Initialize the RandomFeatures transform.

<<<<<<< HEAD
        Args:
            shuffle (bool): If True, shuffle existing node features. If False (default), sample new features from a standard normal distribution.

            fixed_dimension (int, optional): Fixed dimension for new random features. If None, use the original feature dimension.
=======
        Parameters
        ----------
        shuffle : bool, default=False
            If True, shuffle existing node features among nodes.
            If False, replace features with random values from a standard normal distribution.
        fixed_dimension : int, optional
            Fixed dimension for new random features. If None, use the original feature dimension.
            Only used when shuffle=False.
>>>>>>> 36dc57d3
        """
        self.dimension = fixed_dimension
        self.shuffle = shuffle

        current_seed = torch.initial_seed()
        self.generator = torch.Generator().manual_seed(current_seed)

    def __call__(self, data):
        """
        Apply the transform to assign or shuffle node features.

        Parameters
        ----------
        data : torch_geometric.data.Data
            Input graph data object.

        Returns
        -------
        torch_geometric.data.Data
            Transformed graph data object with modified features.
        """
        if self.shuffle:
            return self._shuffle(data)
        else:
            return self._randomize_features(data, dimension=self.dimension)

    def _shuffle(self, data):
        """
        Shuffle node features among nodes in the graph.

        Parameters
        ----------
        data : torch_geometric.data.Data
            Graph data object.

        Returns
        -------
        torch_geometric.data.Data
            Graph data object with shuffled features.
        """
        return Shuffle(shuffle_features=True, generator=self.generator)(data)

    def _randomize_features(self, data, dimension=None):
        """
        Sample random node features from a standard normal distribution using `torch.randn`.

        Parameters
        ----------
        data : torch_geometric.data.Data
            Graph data object.
        dimension : int, optional
            Fixed feature dimension (if None, use original dimension).

        Returns
        -------
        torch_geometric.data.Data
            Graph data object with randomized features.
        """
        if hasattr(data, "x") and data.x is not None:
            num_nodes = data.x.size(0)
            dim = data.x.size(1) if dimension is None else dimension
            data.x = torch.randn(num_nodes, dim, generator=self.generator)
        return data


#  ╭──────────────────────────────────────────────────────────╮
#  │ Perturb Graph Structure                                  |
#  ╰──────────────────────────────────────────────────────────╯


class EmptyGraph(BaseTransform):
    """
    A transform that removes all edges from the graph, creating an empty graph.

    This transform preserves node features but removes all edges, thereby eliminating
    any graph structure information. The resulting graph consists of isolated nodes.

    Parameters
    ----------
    None

    Examples
    --------
    >>> import torch
    >>> from torch_geometric.data import Data
    >>> from rings.perturbations import EmptyGraph
    >>> # Create a simple graph with features and edges
    >>> x = torch.tensor([[1, 2], [3, 4], [5, 6]], dtype=torch.float)
    >>> edge_index = torch.tensor([[0, 1, 1], [1, 0, 2]], dtype=torch.long)
    >>> data = Data(x=x, edge_index=edge_index)
    >>>
    >>> # Apply transform
    >>> transform = EmptyGraph()
    >>> transformed_data = transform(data)
    >>>
    >>> # Check that all edges are removed
    >>> assert transformed_data.edge_index.shape == (2, 0)
    >>> # Check that node features remain unchanged
    >>> assert torch.equal(transformed_data.x, data.x)
    """

    def __call__(self, data):
        """
        Remove all edges from the graph.

        Parameters
        ----------
        data : torch_geometric.data.Data
            Input graph data object.

        Returns
        -------
        torch_geometric.data.Data
            Transformed graph data object with no edges.
        """
        data.edge_index = torch.tensor(
            [[], []], dtype=torch.long
        )  # Remove edges by setting edge_index to an empty tensor
        data.edge_attr = None  # Optionally remove edge attributes if they exist

        return data


class CompleteGraph(BaseTransform):
    """
    A transform that replaces the existing graph structure with a complete graph.

    This transform preserves node features but connects every pair of nodes with an edge,
    creating a fully connected graph where each node is directly connected to all other nodes.
    Self-loops are excluded.

    Parameters
    ----------
    None

    Examples
    --------
    >>> import torch
    >>> from torch_geometric.data import Data
    >>> from rings.perturbations import CompleteGraph
    >>> # Create a simple graph with 3 nodes
    >>> edge_index = torch.tensor([[0, 1], [1, 2]], dtype=torch.long)  # 0-1-2 path
    >>> data = Data(edge_index=edge_index, num_nodes=3)
    >>>
    >>> # Apply transform
    >>> transform = CompleteGraph()
    >>> transformed_data = transform(data)
    >>>
    >>> # In a complete graph with 3 nodes, there should be 6 directed edges (3×2)
    >>> assert transformed_data.edge_index.shape[1] == 6
    >>>
    >>> # Check that every possible edge (except self-loops) exists
    >>> edges = set(zip(transformed_data.edge_index[0].tolist(),
    ...                 transformed_data.edge_index[1].tolist()))
    >>> expected_edges = {(0,1), (1,0), (0,2), (2,0), (1,2), (2,1)}
    >>> assert edges == expected_edges
    """

    def __call__(self, data):
        """
        Convert the graph into a complete graph.

        Parameters
        ----------
        data : torch_geometric.data.Data
            Input graph data object.

        Returns
        -------
        torch_geometric.data.Data
            Transformed graph data object as a complete graph.
        """
        num_nodes = data.num_nodes  # Number of nodes in the graph

        # Create a complete graph adjacency matrix (all nodes connected to each other)
        adj = torch.ones((num_nodes, num_nodes), dtype=torch.long) - torch.eye(
            num_nodes, dtype=torch.long
        )

        # Convert dense adjacency matrix to edge_index format
        edge_index, _ = dense_to_sparse(adj)

        # Assign the complete graph to data.edge_index
        data.edge_index = edge_index

        # Remove any existing edge attributes
        data.edge_attr = None

        return data


class RandomGraph(BaseTransform):
    """
<<<<<<< HEAD
    A transform that replaces the existing graph structure with a random graph. The graph is generated either using an Erdos-Renyi perturbation or by randomly shuffling the current edges.
=======
    A transform that replaces the existing graph structure with a random graph.

    The graph is generated either using an Erdos-Renyi model (with probability p) or
    by randomly shuffling the current edges. Node features are preserved while graph
    structure is randomized.

    Parameters
    ----------
    p : float, optional
        Probability of an edge existing between any two nodes in the Erdos-Renyi model.
        If None, the same number of edges as in the original graph is used.
    shuffle : bool, default=False
        If True, shuffle the existing graph structure instead of creating a new one.

    Examples
    --------
    >>> import torch
    >>> from torch_geometric.data import Data
    >>> from rings.perturbations import RandomGraph
    >>> # Create a simple graph
    >>> edge_index = torch.tensor([[0, 1, 1, 2], [1, 0, 2, 1]], dtype=torch.long)
    >>> data = Data(edge_index=edge_index, num_nodes=4)
    >>>
    >>> # Example 1: Random graph with same number of edges
    >>> torch.manual_seed(42)  # For reproducibility
    >>> transform1 = RandomGraph()
    >>> t1_data = transform1(data.clone())
    >>> # Should have same number of edges but different structure
    >>> assert t1_data.edge_index.shape[1] == data.edge_index.shape[1]
    >>> assert not torch.equal(t1_data.edge_index, data.edge_index)
    >>>
    >>> # Example 2: Random graph with specified edge probability
    >>> transform2 = RandomGraph(p=0.5)
    >>> t2_data = transform2(data.clone())
    >>> # Expected edges with p=0.5: 0.5 * 4 * 3 / 2 = 3 (before removing self-loops)
    >>>
    >>> # Example 3: Shuffle existing edges
    >>> transform3 = RandomGraph(shuffle=True)
    >>> t3_data = transform3(data.clone())
    >>> # Should have same number of edges
    >>> assert t3_data.edge_index.shape[1] == data.edge_index.shape[1]
>>>>>>> 36dc57d3
    """

    def __init__(self, p=None, shuffle=False):
        """
        Initialize the RandomGraph transform.

<<<<<<< HEAD
        Args:
            p (float): Probability of an edge existing between any two nodes. Only used if shuffle=False (default).
            shuffle (bool): If True, shuffle the existing graph structure. If False (default), assign edges with probability p (i.e. impose Erdos-Renyi graph structure).
=======
        Parameters
        ----------
        p : float, optional
            Probability of an edge existing between any two nodes in the Erdos-Renyi model.
            If None, the same number of edges as in the original graph is used.
        shuffle : bool, default=False
            If True, shuffle the existing graph structure instead of creating a new one.
>>>>>>> 36dc57d3
        """
        self.p = p
        self.shuffle = shuffle
        self.generator = torch.Generator().manual_seed(torch.initial_seed())

    def __call__(self, data):
        """
        Replace the graph structure with a random graph.

        Parameters
        ----------
        data : torch_geometric.data.Data
            Input graph data object.

        Returns
        -------
        torch_geometric.data.Data
            Transformed graph data object with random graph structure.
        """
        if self.shuffle:
            return self._shuffle(data)
        else:
            return self._randomize_graph(data)

    def _shuffle(self, data):
        """
        Shuffle edges in the graph.

        Parameters
        ----------
        data : torch_geometric.data.Data
            Input graph data object.

        Returns
        -------
        torch_geometric.data.Data
            Transformed graph with shuffled edges.
        """
        return Shuffle(shuffle_edges=True, generator=self.generator)(data)

    def _randomize_graph(self, data):
        """
        Generate a random Erdos-Renyi graph structure.

        Parameters
        ----------
        data : torch_geometric.data.Data
            Input graph data object.

        Returns
        -------
        torch_geometric.data.Data
            Transformed graph with random structure.
        """
        num_nodes = data.num_nodes
        if num_nodes is None:
            raise ValueError("Data object must have `num_nodes` defined.")

        num_edges = self._set_num_edges(data, num_nodes, self.p)

        row = torch.randint(
            0, num_nodes, (num_edges,), device="cpu", generator=self.generator
        )
        col = torch.randint(
            0, num_nodes, (num_edges,), device="cpu", generator=self.generator
        )

        # Remove self-loops
        mask = row != col
        row, col = row[mask], col[mask]

        # Create sparse adjacency matrix
        edge_index = torch.stack([row, col], dim=0).to(data.edge_index.device)
        data.edge_index = edge_index
        data.edge_attr = None

        return data

    @staticmethod
    def _set_num_edges(data, N, p):
        """
        Compute the number of edges for the random graph.

        Parameters
        ----------
        data : torch_geometric.data.Data
            Input graph data object.
        N : int
            Number of nodes in the graph.
        p : float, optional
            Edge probability.

        Returns
        -------
        int
            Number of edges.

        Notes
        -----
        If p is None, the same number of edges as in the original graph is used.
        Otherwise, the number of edges is computed as p * N * (N-1) / 2.
        """
        num_edges = data.edge_index.size(1) if p is None else int(p * N * (N - 1) / 2)
        return num_edges


class RandomConnectedGraph(BaseTransform):
    """
<<<<<<< HEAD
    A transform that replaces the existing graph structure with a random graph. The graph is generated either using an Erdos-Renyi perturbation or by randomly shuffling the current edges. The resulting graph is guaranteed to be connected.
=======
    A transform that replaces the existing graph structure with a random connected graph.

    The graph is generated either by randomly shuffling the current edges or using a modified
    Erdos-Renyi model ensuring connectivity. The resulting graph is guaranteed to be connected,
    meaning there exists a path between any two nodes.

    Parameters
    ----------
    p : float, optional
        Edge probability parameter. If None, the same number of edges as in the original
        graph is used. The actual probability is adjusted to ensure connectivity.
    shuffle : bool, default=False
        If True, shuffle edges of the existing graph instead of creating a new structure.
        Multiple shuffle attempts may be performed until a connected graph is achieved.

    Examples
    --------
    >>> import torch
    >>> import networkx as nx
    >>> from torch_geometric.data import Data
    >>> from torch_geometric.utils import to_networkx
    >>> from rings.perturbations import RandomConnectedGraph
    >>>
    >>> # Create a simple graph
    >>> edge_index = torch.tensor([[0, 1, 2], [1, 2, 3]], dtype=torch.long)
    >>> data = Data(edge_index=edge_index, num_nodes=4)
    >>>
    >>> # Apply transform
    >>> torch.manual_seed(42)  # For reproducibility
    >>> transform = RandomConnectedGraph(p=0.5)
    >>> transformed_data = transform(data.clone())
    >>>
    >>> # Convert to networkx to check connectivity
    >>> G = to_networkx(transformed_data, to_undirected=True)
    >>> assert nx.is_connected(G)
    >>>
    >>> # With shuffle=True
    >>> transform2 = RandomConnectedGraph(shuffle=True)
    >>> t2_data = transform2(data.clone())
    >>> G2 = to_networkx(t2_data, to_undirected=True)
    >>> assert nx.is_connected(G2)
>>>>>>> 36dc57d3
    """

    def __init__(self, p=None, shuffle=False):
        """
        Initialize the RandomConnectedGraph transform.

<<<<<<< HEAD
        Args:
            p (float): Edge probability for the random connected graph.
            shuffle (bool): If True, shuffle the existing graph structure. If False (default), assign edges with probability p (i.e. impose Erdos-Renyi graph structure).
=======
        Parameters
        ----------
        p : float, optional
            Edge probability parameter. If None, the same number of edges as in the
            original graph is used.
        shuffle : bool, default=False
            If True, shuffle edges instead of creating a new structure.
>>>>>>> 36dc57d3
        """
        self.p = p
        self.shuffle = shuffle
        self.generator = torch.Generator().manual_seed(torch.initial_seed())

    def __call__(self, data):
        """
        Generate a random connected graph structure.

        Parameters
        ----------
        data : torch_geometric.data.Data
            Input graph data object.

        Returns
        -------
        torch_geometric.data.Data
            Transformed graph with connected structure.
        """
        transform = self._shuffle if self.shuffle else self._randomize_connected_graph
        data = transform(data)
        while not is_connected(data):
            data = transform(data)
        return data

    def _shuffle(self, data):
        """
        Shuffle edges in the graph.

        Parameters
        ----------
        data : torch_geometric.data.Data
            Input graph data object.

        Returns
        -------
        torch_geometric.data.Data
            Graph with shuffled edges.
        """
        return Shuffle(shuffle_edges=True, generator=self.generator)(data)

    def _randomize_connected_graph(self, data):
        """
        Generate a random connected graph structure.

        Parameters
        ----------
        data : torch_geometric.data.Data
            Input graph data object.

        Returns
        -------
        torch_geometric.data.Data
            Transformed graph with connected structure.
        """
        num_nodes = data.num_nodes
        if num_nodes is None:
            raise ValueError("Data object must have `num_nodes` defined.")

        # Add additional random edges based on probability p
        edges = self._random_spanning_tree(num_nodes)
        edge_set = set(edges)

        num_additional_edges = self._set_num_additional_edges(
            data, num_nodes, self.p, len(edges)
        )

        while len(edge_set) < len(edges) + num_additional_edges:
            # Randomly sample a new edge
            u = torch.randint(
                0, num_nodes, (1,), device="cpu", generator=self.generator
            ).item()
            v = torch.randint(
                0, num_nodes, (1,), device="cpu", generator=self.generator
            ).item()

            # Avoid self-loops and duplicate edges
            if u != v:
                edge_set.add((min(u, v), max(u, v)))  # Use sorted edges for consistency

        # Convert edge_set to a PyTorch edge_index on CPU
        edge_index = torch.tensor(list(edge_set), dtype=torch.long, device="cpu").t()

        # Transfer the edge_index to the same device as the input data
        data.edge_index = edge_index.to(data.edge_index.device)
        data.edge_attr = None  # Clear edge attributes if they exist
        return data

    def _random_spanning_tree(self, N):
        """
        Generate a random spanning tree.

        Parameters
        ----------
        N : int
            Number of nodes in the graph.

        Returns
        -------
        list
            List of edges in the spanning tree.

        Notes
        -----
        A spanning tree is a minimal connected subgraph that includes all nodes.
        This implementation builds a tree iteratively by connecting each new node
        to a random previously added node.
        """
        # Generate a random spanning tree
        spanning_tree = []
        for i in range(1, N):
            # Connect each node to a random previous node
            spanning_tree.append(
                (i, torch.randint(0, i, (1,), generator=self.generator).item())
            )
        return spanning_tree

    @staticmethod
    def _set_num_additional_edges(data, N, p, l_tree):
        """
        Calculate the number of additional edges to add to a spanning tree.

        Parameters
        ----------
        data : torch_geometric.data.Data
            Input graph data object.
        N : int
            Number of nodes in the graph.
        p : float, optional
            Edge probability parameter.
        l_tree : int
            Number of edges in the spanning tree.

        Returns
        -------
        int
            Number of additional edges to add.

        Notes
        -----
        This method calculates how many additional edges should be added
        after a spanning tree is created to reach the desired edge count.
        If p is None, it tries to match the original graph's edge count.
        Otherwise, it uses p to determine the total number of edges.
        """
        num_edges = data.edge_index.size(1) if p is None else int(p * N * (N - 1) / 2)
        num_new_edges = num_edges - l_tree
        return num_new_edges if num_new_edges > 0 else 0<|MERGE_RESOLUTION|>--- conflicted
+++ resolved
@@ -215,12 +215,6 @@
         """
         Initialize the RandomFeatures transform.
 
-<<<<<<< HEAD
-        Args:
-            shuffle (bool): If True, shuffle existing node features. If False (default), sample new features from a standard normal distribution.
-
-            fixed_dimension (int, optional): Fixed dimension for new random features. If None, use the original feature dimension.
-=======
         Parameters
         ----------
         shuffle : bool, default=False
@@ -229,7 +223,6 @@
         fixed_dimension : int, optional
             Fixed dimension for new random features. If None, use the original feature dimension.
             Only used when shuffle=False.
->>>>>>> 36dc57d3
         """
         self.dimension = fixed_dimension
         self.shuffle = shuffle
@@ -423,9 +416,6 @@
 
 class RandomGraph(BaseTransform):
     """
-<<<<<<< HEAD
-    A transform that replaces the existing graph structure with a random graph. The graph is generated either using an Erdos-Renyi perturbation or by randomly shuffling the current edges.
-=======
     A transform that replaces the existing graph structure with a random graph.
 
     The graph is generated either using an Erdos-Renyi model (with probability p) or
@@ -467,18 +457,12 @@
     >>> t3_data = transform3(data.clone())
     >>> # Should have same number of edges
     >>> assert t3_data.edge_index.shape[1] == data.edge_index.shape[1]
->>>>>>> 36dc57d3
     """
 
     def __init__(self, p=None, shuffle=False):
         """
         Initialize the RandomGraph transform.
 
-<<<<<<< HEAD
-        Args:
-            p (float): Probability of an edge existing between any two nodes. Only used if shuffle=False (default).
-            shuffle (bool): If True, shuffle the existing graph structure. If False (default), assign edges with probability p (i.e. impose Erdos-Renyi graph structure).
-=======
         Parameters
         ----------
         p : float, optional
@@ -486,7 +470,6 @@
             If None, the same number of edges as in the original graph is used.
         shuffle : bool, default=False
             If True, shuffle the existing graph structure instead of creating a new one.
->>>>>>> 36dc57d3
         """
         self.p = p
         self.shuffle = shuffle
@@ -589,15 +572,14 @@
         If p is None, the same number of edges as in the original graph is used.
         Otherwise, the number of edges is computed as p * N * (N-1) / 2.
         """
-        num_edges = data.edge_index.size(1) if p is None else int(p * N * (N - 1) / 2)
+        num_edges = (
+            data.edge_index.size(1) if p is None else int(p * N * (N - 1) / 2)
+        )
         return num_edges
 
 
 class RandomConnectedGraph(BaseTransform):
     """
-<<<<<<< HEAD
-    A transform that replaces the existing graph structure with a random graph. The graph is generated either using an Erdos-Renyi perturbation or by randomly shuffling the current edges. The resulting graph is guaranteed to be connected.
-=======
     A transform that replaces the existing graph structure with a random connected graph.
 
     The graph is generated either by randomly shuffling the current edges or using a modified
@@ -639,18 +621,12 @@
     >>> t2_data = transform2(data.clone())
     >>> G2 = to_networkx(t2_data, to_undirected=True)
     >>> assert nx.is_connected(G2)
->>>>>>> 36dc57d3
     """
 
     def __init__(self, p=None, shuffle=False):
         """
         Initialize the RandomConnectedGraph transform.
 
-<<<<<<< HEAD
-        Args:
-            p (float): Edge probability for the random connected graph.
-            shuffle (bool): If True, shuffle the existing graph structure. If False (default), assign edges with probability p (i.e. impose Erdos-Renyi graph structure).
-=======
         Parameters
         ----------
         p : float, optional
@@ -658,7 +634,6 @@
             original graph is used.
         shuffle : bool, default=False
             If True, shuffle edges instead of creating a new structure.
->>>>>>> 36dc57d3
         """
         self.p = p
         self.shuffle = shuffle
@@ -678,7 +653,9 @@
         torch_geometric.data.Data
             Transformed graph with connected structure.
         """
-        transform = self._shuffle if self.shuffle else self._randomize_connected_graph
+        transform = (
+            self._shuffle if self.shuffle else self._randomize_connected_graph
+        )
         data = transform(data)
         while not is_connected(data):
             data = transform(data)
@@ -737,10 +714,14 @@
 
             # Avoid self-loops and duplicate edges
             if u != v:
-                edge_set.add((min(u, v), max(u, v)))  # Use sorted edges for consistency
+                edge_set.add(
+                    (min(u, v), max(u, v))
+                )  # Use sorted edges for consistency
 
         # Convert edge_set to a PyTorch edge_index on CPU
-        edge_index = torch.tensor(list(edge_set), dtype=torch.long, device="cpu").t()
+        edge_index = torch.tensor(
+            list(edge_set), dtype=torch.long, device="cpu"
+        ).t()
 
         # Transfer the edge_index to the same device as the input data
         data.edge_index = edge_index.to(data.edge_index.device)
@@ -804,6 +785,8 @@
         If p is None, it tries to match the original graph's edge count.
         Otherwise, it uses p to determine the total number of edges.
         """
-        num_edges = data.edge_index.size(1) if p is None else int(p * N * (N - 1) / 2)
+        num_edges = (
+            data.edge_index.size(1) if p is None else int(p * N * (N - 1) / 2)
+        )
         num_new_edges = num_edges - l_tree
         return num_new_edges if num_new_edges > 0 else 0